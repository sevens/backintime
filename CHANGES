--- conflicted
+++ resolved
@@ -1,13 +1,11 @@
 Back In Time
 
-<<<<<<< HEAD
-Version 1.1.11
+Version 1.1.13
 * remove backwards compatibility to version < 1.0
-=======
+
 Version 1.1.12
 * Fix bug: remove x-terminal-emulator dependency (https://github.com/bit-team/backintime/issues/515)
 * Fix bug: AttributeError in About Dialog (https://github.com/bit-team/backintime/issues/515)
->>>>>>> 712362b3
 
 Version 1.1.10
 * Fix bug: failed to remove empty lock file (https://github.com/bit-team/backintime/issues/505)
