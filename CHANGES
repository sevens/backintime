--- conflicted
+++ resolved
@@ -1,13 +1,9 @@
 Back In Time
 
 Version 1.6.0-dev (development of upcoming release)
-<<<<<<< HEAD
 * Fix: Copy symlink as symlink in snapshot compare (#1902) (Peter Sevens @sevens)
        Additionally fixes a crash when comparing a snapshot with a symlink pointing to a nonexistent target.
-* ...
-=======
 * Fix: Crash (KeyError) opening language setup dialog with unknown locale/language
->>>>>>> 59746799
 
 Version 1.5.3 (2024-11-13)
 * Doc: User manual (build with MkDocs) (#1838) (Kosta Vukicevic @stcksmsh)
