Back In Time

Version 1.0.18

Version 1.0.16
<<<<<<< HEAD
* Fix a package dependecy problem (this time for good)
=======
* Fix bug: https://bugs.launchpad.net/backintime/+bug/1077446
>>>>>>> 09ecaedc

Version 1.0.14
* Fix a package dependecy problem

Versoin 1.0.12
* Add links to: website, documentation, report a bug, answers, faq
* Use libnotify for gnome/kde4 notifications instead of gnome specific libraries
* Fix bug: https://bugs.launchpad.net/backintime/+bug/1059247
* Add more schedule options: every 30 min, every 2 hours, every 4 hours, every 6 hours & every 12 hours
* Add generic mount-framework
* Add mode 'SSH' for backups on remote host using ssh protocol.
* Fix bug: wrong path if restore system root
* Fix bug: glade (xml) files did not translate
* Fix bug: https://bugs.launchpad.net/backintime/+bug/1073867

Version 1.0.10
* Add "Restore to ..." in replacement of copy (with or without drag & drop) because copy don't restore user/group/rights 
Version 1.0.8
* Fix bug: https://bugs.launchpad.net/backintime/+bug/723545
* Fix bug: https://bugs.launchpad.net/backintime/+bug/705237
* Fix bug: https://bugs.launchpad.net/backintime/+bug/696663
* Fix bug: https://bugs.launchpad.net/backintime/+bug/671946

Version 1.0.6
* Fix bug: https://bugs.launchpad.net/backintime/+bug/676223
* Smart remove: configurable options (https://bugs.launchpad.net/backintime/+bug/406765)
* Fix bug: https://bugs.launchpad.net/backintime/+bug/672705

Version 1.0.4
* SettingsDialog: show highly recommended excludes
* Fix bug: https://bugs.launchpad.net/backintime/+bug/664783
* Option to use checksum to detect changes (https://bugs.launchpad.net/backintime/+bug/666964)
* Option to select log verbosity (https://bugs.launchpad.net/backintime/+bug/664423)
* Gnome: use gloobus-preview if installed

Version 1.0.2
* reduce log file (no more duplicate "Compare with..." lines)
* declare backintime-kde4 packages as a replacement of backintime-kde

Version 1.0
* add '.dropbox*' to default exclude patterns (https://bugs.launchpad.net/backintime/+bug/628172)
* add option to take a snapshot at every boot (https://bugs.launchpad.net/backintime/+bug/621810)
* fix xattr
* add continue on errors (https://bugs.launchpad.net/backintime/+bug/616299)
* add expert options: copy unsafe links & copy links
* "user-callback" replace "user.callback" and receive profile informations
* documentation: on-line only (easier to maintain)
* add error log and error log view dialog (Gnome & KDE4)
* merge with: lp:~dave2010/backintime/minor-edits
* merge with: lp:~mcfonty/backintime/unique-snapshots-view
* fix bug: https://bugs.launchpad.net/backintime/+bug/588841
* fix bug: https://bugs.launchpad.net/backintime/+bug/588215
* fix bug: https://bugs.launchpad.net/backintime/+bug/588393
* fix bug: https://bugs.launchpad.net/backintime/+bug/426400
* fix bug: https://bugs.launchpad.net/backintime/+bug/575022
* fix bug: https://bugs.launchpad.net/backintime/+bug/571894
* fix bug: https://bugs.launchpad.net/backintime/+bug/553441
* fix bug: https://bugs.launchpad.net/backintime/+bug/550765
* fix bug: https://bugs.launchpad.net/backintime/+bug/507246
* fix bug: https://bugs.launchpad.net/backintime/+bug/538855
* fix bug: https://bugs.launchpad.net/backintime/+bug/386230
* fix bug: https://bugs.launchpad.net/backintime/+bug/527039
* reduce memory usage during compare with previous snapshot process
* fix bug: https://bugs.launchpad.net/backintime/+bug/520956
* fix bug: https://bugs.launchpad.net/backintime/+bug/520930
* fix bug: https://bugs.launchpad.net/backintime/+bug/521223
* custom backup hour (for daily backups or mode): https://bugs.launchpad.net/backintime/+bug/507451
* fix bug: https://bugs.launchpad.net/backintime/+bug/516066
* fix bug: https://bugs.launchpad.net/backintime/+bug/512813
* smart remove was slightly changed (https://bugs.launchpad.net/backintime/+bug/502435)
* fix bug: https://bugs.launchpad.net/backintime/+bug/503859
* make backup on restore optional
* fix bug: https://bugs.launchpad.net/backintime/+bug/501285
* add ionice support for user/cron backup process
* fix bug: https://bugs.launchpad.net/backintime/+bug/493558
* fix bug that could cause "ghost" folders in snapshots (LP: 406092)
* fix bug that converted / into // (LP: #455149)
* fix bug: https://bugs.launchpad.net/backintime/+bug/441628
* remove "schedule per included directory" (profiles do that) (+ bug LP: #412470)
* fig bug: https://bugs.launchpad.net/backintime/+bug/489380
* fix bug: https://bugs.launchpad.net/backintime/+bug/489319
* fix bug: https://bugs.launchpad.net/backintime/+bug/447841
* fix bug: https://bugs.launchpad.net/backintime/+bug/412695
* update Slovak translation (Tomáš Vadina <kyberdev@gmail.com>)
* multiple profiles support
* GNOME: fix notification
* backintime snapshot folder is restructured to ../backintime/machine/user/profile_id/
* added the possibility to include other snapshot folders within a profile, it can only read those, there is not a GUI implementation yet
* added a tag suffix to the snapshot_id, to avoid double snapshot_ids
* added a desktop file for kdesu and a test if kdesu or kdesudo should be used (LP: #389988)
* added expert option to disable snapshots when on battery (LP: #388178)
* fix bug handling big files by the GNOME GUI (LP: #409130)
* fix bug in handling of & characters by GNOME GUI (LP: #415848)
* fix a security bug in chmods before snapshot removal (LP: #419774)
* snapshots are stored entirely read-only (LP: #386275)
* fix exclude patterns in KDE4 (LP:#432537)
* fix opening german files with external applications in KDE (LP: #404652)
* changed default exclude patterns to caches, thumbnails, trashbins, and backups (LP: #422132)
* write access to snapshot folder is checked & change to snapshot version 2 (LP: #423086)
* fix small bugs (a.o. LP: #474307)
* Used a more standard crontab syntax (LP: #409783)
* Stop the "Over zealous removal of crontab entries" (LP: #451811)

Version 0.9.26
* update translations from Launchpad
* Fix a bug in smart-remove algorithm (https://bugs.launchpad.net/backintime/+bug/376104)
* Fix bug: https://bugs.launchpad.net/backintime/+bug/374477
* Fix bug: https://bugs.launchpad.net/backintime/+bug/375113
* update German translation (Michael Wiedmann <mw@miwie.in-berlin.de>)
* add '--no-check' option to configure scripts
* use only 'folder' term (more consistent with GNOME/KDE)
* add 'expert option': enable/disable nice for cron jobs
* GNOME & KDE4: refresh snapshots button force files view to update too
* you can include a backup parent directory (backup directory will auto-exclude itself)
* fix some small bugs

Version 0.9.24
* update translations
* KDE4: fix python string <=> QString problems
* KDE4 FilesView/SnapshotsDialog: ctrl-click just select (don't execute)
* KDE4: fix crush after "take snapshot" process (https://bugs.launchpad.net/backintime/+bug/366241)
* store basic permission in a special file so it can restore them correctly (event from NTFS)
* add config version
* implement Gnome/KDE4 systray icons and user.callback as plugins
* reorganize code: common/GNOME/KDE4
* GNOME: break the big glade file in multiple file
* backintime is no longer aware of 'backintime-gnome' and 'backintime-kde4'
  (you need run 'backintime-gnome' for GNOME version and
  'backintime-kde4' for KDE4 version)

Version 0.9.22.1
* fix French translation

Version 0.9.22
* update translations from Launchpad
* KDE4: fix some translation problems
* remove --safe-links for save/restore (this means copy symlinks as symlinks)
* update German translation (Michael Wiedmann <mw@miwie.in-berlin.de>)
* create directory now use python os.makedirs (replace use of mkdir command)
* KDE4: fix a crush related to QString - python string conversion
* GNOME & KDE4 SettingsDialog: if schedule automatic backups per directory is set, global schedule is hidden
* GNOME FilesView: thread "*~" files (backup files) as hidden files
* GNOME: use gtk-preferences icon for SettingsDialog (replace gtk-execute icon)
* expert option: $XDG_CONFIG_HOME/backintime/user.callback (if exists) is called a different steps
  of a "take snapshot" process (before, after, on error, is a new snapshot was taken).
* add more command line options: --snapshots-list, --snapshots-list-path, --last-snapshot, --last-snapshot-path
* follow FreeDesktop directories specs:
  $XDG_DATA_HOME (default: $HOME/.local/share) to store app.lock files
  $XDG_CONFIG_HOME (default: $HOME/.config) to save settings
* new install system: use more common steps (./configure; make; sudo make install)

Version 0.9.20
* smart remove: fix an important bug and make it more verbose in syslog
* update Spanish translation (Francisco Manuel García Claramonte <franciscomanuel.garcia@hispalinux.es>)

Version 0.9.18
* update translations from Launchpad
* update Slovak translation (Tomáš Vadina <kyberdev@gmail.com>)
* update French translation (Michel Corps <mahikeulbody@gmail.com>)
* update German translation (Michael Wiedmann <mw@miwie.in-berlin.de>)
* GNOME bugfix: fix a crush in files view for files with special characters (ex: "a%20b")
* GNOME SettingsDialog bugfix: if snapshots path is a new created folder, snapshots navigation (files view) don't work
* update doc
* GNOME & KDE4 MainWindow: Rename "Places" list with "Snapshots" 
* GNOME SettingsDialog bugfix: modify something, then press cancel. If you reopen the dialog it show wrong values (the ones before cancel)
* GNOME & KDE4: add root mode menu entries (use gksu for gnome and kdesudo for kde)
* GNOME & KDE4: MainWindow - Files view: if the current directory don't exists in current snapshot display a message
* SettingDialog: add an expert option to enable to schedule automatic backups per directory
* SettingDialog: schedule automatic backups - if the application can't find crontab it show an error
* SettingDialog: if the application can't write in snapshots directory there should be an error message
* add Polish translation (Paweł Hołuj <pholuj@gmail.com>)
* add cron in common package dependencies
* GNOME & KDE4: rework settings dialog
* SettingDialog: add an option to enable/disable notifications

Version 0.9.16.1
* fix a bug/crush for French version

Version 0.9.16
* update Spanish translation (Francisco Manuel García Claramonte <franciscomanuel.garcia@hispalinux.es>)
* add Slovak translation (Tomáš Vadina <kyberdev@gmail.com>)
* update Swedish translation (Niklas Grahn <terra.unknown@yahoo.com>)
* update French translation (Michel Corps <mahikeulbody@gmail.com>)
* update German translation (Michael Wiedmann <mw@miwie.in-berlin.de>)
* update Slovenian translation (Vanja Cvelbar <cvelbar@gmail.com>)
* don't show the snapshot that is being taken in snapshots list
* GNOME & KDE4: when the application starts and snapshots directory don't exists show a messagebox
* give more information for 'take snapshot' progress (to prove that is not blocked)
* MainWindow: rename 'Timeline' column with 'Snapshots'
* when it tries to take a snapshot if the snapshots directory don't exists
  (it is on a removable drive that is not plugged) it will notify and wait maximum 30 seconds 
  (for the drive to be plugged)
* GNOME & KDE4: add notify if the snapshots directory don't exists
* KDE4: rework MainWindow

Version 0.9.14
* update German translation (Michael Wiedmann <mw@miwie.in-berlin.de>)
* update Swedish translation (Niklas Grahn <terra.unknown@yahoo.com>)
* update Spanish translation (Francisco Manuel García Claramonte <franciscomanuel.garcia@hispalinux.es>)
* update French translation (Michel Corps <mahikeulbody@gmail.com>)
* GNOME & KDE4: rework MainWindow
* GNOME & KDE4: rework SettingsDialog
* GNOME & KDE4: add "smart" remove

Version 0.9.12
* bug fix: now if you include ".abc" folder and exclude ".*", ".abc" will be saved in the snapshot
* KDE4: add help
* add Slovenian translation (Vanja Cvelbar <cvelbar@gmail.com>)
* bug fix (GNOME): bookmarks with special characters

Version 0.9.10
* add Swedish translation (Niklas Grahn <terra.unknown@yahoo.com>)
* KDE4: drop and drop from backintime files view to any file manager
* bug fix: fix a segfault when running from cron

Version 0.9.8
* update Spanish translation (Francisco Manuel García Claramonte <franciscomanuel.garcia@hispalinux.es>)
* bug fix: unable to restore files that contains space char in their name
* unsafe links are ignored (that means that a link to a file/directory outside of include directories are ignored)
* KDE4: add copy to clipboard
* KDE4: sort files by name, size or date
* cron 5/10 minutes: replace mutiple lines with a single crontab line using divide (*/5 or */10)
* cron: when called from cron redirect output (stdout & stderr) to /dev/null

Version 0.9.6
* update Spanish translation (Francisco Manuel García Claramonte <franciscomanuel.garcia@hispalinux.es>)
* update German translation (Michael Wiedmann <mw@miwie.in-berlin.de>)
* GNOME: update docbook
* KDE4: add snapshots dialog
* GNOME & KDE4: add update snapshots button
* GNOME: handle special folders icons (home, desktop)

Version 0.9.4
* update German translation (Michael Wiedmann <mw@miwie.in-berlin.de>)
* gnome: better handling of 'take snapshot' status icon
* KDE4 (>= 4.1): first version (not finished)
* update man

Version 0.9.2
* update Spanish translation (Francisco Manuel García Claramonte <franciscomanuel.garcia@hispalinux.es>)
* update German translation (Michael Wiedmann <mw@miwie.in-berlin.de>)
* bug fix: if you add "/a" in include directories and "/a/b" in exclude patterns, "/a/b*" items
  are not excluded
* replace diff with rsync to check if a new snapshot is needed
* code cleanup
* add show hidden & backup files toggle button for files view
* bug fix: it does not include ".*" items even if they are not excluded
  (the items was included but not showed because hidden & backup files was never displayed
  in files view in previous versions)

Version 0.9
* update Spanish translation (Francisco Manuel García Claramonte <franciscomanuel.garcia@hispalinux.es>)
* make deb packages more debian friendly (thanks to Michael Wiedmann <mw@miwie.in-berlin.de>)
* update German translation (Michael Wiedmann <mw@miwie.in-berlin.de>)
* bug fix: when you open snapshots dialog for the second time ( or more ) and you make a diff 
  it will make the diff on the file for the first dialog ( all previous dialogs ) and then for 
  the current one
* better separation between common and gnome specific files and 
  divide backintime package in backintime-common & backintime-gnome
  (this will allow me to write other GUI front-ends like KDE4 or KDE)
* code cleanup

Version 0.8.20
* bug fix: sorting files/directories by name is now case insensitive
* getmessages.sh: ignore "gtk-" items (this are gtk stock item ids and should not be changed)

Version 0.8.18
* update man/docbook
* add sort columns in MainWindow/FileView (by name, by size or by date) and SnapshotsDialog (by date)
* fix German translation (Michael Wiedmann <mw@miwie.in-berlin.de>)

Version 0.8.16
* add Drag & Drop from MainWindow:FileView/SnapshotsDialog to Nautilus
* update German translation (Michael Wiedmann <mw@miwie.in-berlin.de>)

Version 0.8.14
* add more command line parameters ( --version, --snapshots, --help )
* fix a crush for getting info on dead symbolic links
* when taking a new backup based on the previous one don't copy the previous extra info (ex: name)
* copy unsafe links when taking a snapshot

Version 0.8.12
* add German translation (Michael Wiedmann <mw@miwie.in-berlin.de>)
* add SnapshotNameDialog
* add Name/Remove snapshot in main toolbar
* change the way it detects if the mainwindow is the ative window (no dialogs)
* toolbars: show icons only
* update Spanish translation (Francisco Manuel García Claramonte <franciscomanuel.garcia@hispalinux.es>)

Version 0.8.10
* SnapshotsDialog: add right-click popup-menu and a toolbar with copy & restore buttons
* use a more robust backup lock file
* log using syslog
* fix a small bug in copy to clipboard
* update Spanish translation (Francisco Manuel García Claramonte <franciscomanuel.garcia@hispalinux.es>)

Version 0.8.8
* SnapshotsDialog: add diff
* update Spanish translation (Francisco Manuel García Claramonte <franciscomanuel.garcia@hispalinux.es>)

Version 0.8.6
* fix change backup path crush
* add SnapshotsDialog

Version 0.8.2
* add right-click menu in files list: open (using gnome-open), copy (you can paste in Nautilus), restore (for snapshots only)
* add Copy toolbar button for files list

Version 0.8.1
* add every 5/10 minutes automatic backup

Version 0.8
* don't show backup files (*~)
* add backup files to default exclude patterns (*~)
* makedeb.sh: make a single package with all languages included
* install.sh: install all languages
* add English manual (man)
* add English help (docbook)
* add help button in main toolbar
* the application can be started with a 'path' to a folder or file as command line parameter
* when the application start, if it is already runnig pass it's command line to the first instance (this allow a basic integration with file-managers - see README)
* bug fix: when the application was started a second time it raise the first application's window but not always focused

Version 0.7.4
* if there is already a GUI instance running raise it
* add Spanish translation (Francisco Manuel García Claramonte <franciscomanuel.garcia@hispalinux.es>)

Version 0.7.2
* better integration with gnome icons (use mime-types)
* remember last path
* capitalize month in timeline (bug in french translation)

Version 0.7
* fix cron segfault 
* fix a crush when launched the very first time (not configured)
* multi-lingual support
* add French translation

Version 0.6.4
* remove About & Settings dialogs from the pager
* allow only one instance of the application

Version 0.6.2
* remember window position & size

Version 0.6
* when it make a snapshot it display an icon in systray area
* the background color for group items in timeline and places reflect more
  the system color scheme
* during restore only restore button is grayed ( even if everything is blocked )

Version 0.5.1
* add size & date columns in files view
* changed some texts

Version 0.5
* This is the first release.
<|MERGE_RESOLUTION|>--- conflicted
+++ resolved
@@ -1,13 +1,10 @@
 Back In Time
 
 Version 1.0.18
+* Fix bug: https://bugs.launchpad.net/backintime/+bug/1077446
 
 Version 1.0.16
-<<<<<<< HEAD
 * Fix a package dependecy problem (this time for good)
-=======
-* Fix bug: https://bugs.launchpad.net/backintime/+bug/1077446
->>>>>>> 09ecaedc
 
 Version 1.0.14
 * Fix a package dependecy problem
